<<<<<<< HEAD
<<<<<<< HEAD
# Inclusify - Chrome Extension for Accessibility Testing

A Chrome extension that scans web pages for accessibility issues and provides visual overlays with detailed feedback, similar to WebAIM Wave's browser extension.
=======
# Inclusify - Dyslexia Helper Extension

A browser extension designed to help people with dyslexia read web content more easily. The extension provides various accessibility features that can be toggled on/off through a sidebar interface.
>>>>>>> b1c2bc3c

## ✨ Features

<<<<<<< HEAD
- **Real-time DOM scanning** using axe-core for WCAG compliance
- **Visual overlays** with color-coded borders and icons directly on webpage elements
- **Interactive tooltips** showing detailed accessibility information
- **Alt-text suggestions** with confidence scores
- **Interactive element highlighting** for buttons, links, forms, etc.
- **Debounced DOM change detection** to prevent excessive audits
- **Minimizable panel** for non-intrusive use

## Recent Fixes (Latest Update)

### Axe-Core Issues Resolved
- **Fixed "axe is already running" error** by implementing audit queuing and locking mechanisms
- **Prevented multiple simultaneous audits** with proper state management
- **Added debouncing** to DOM change detection to reduce audit frequency
- **Improved error handling** for axe-core initialization and execution
- **Added audit cooldown** (2 seconds minimum between audits)

### Key Improvements
1. **Audit Locking**: Only one audit can run at a time
2. **Request Queuing**: Multiple audit requests are queued and processed sequentially
3. **DOM Change Filtering**: Only meaningful changes trigger audits
4. **Proper Axe Initialization**: Axe-core is configured only once per service instance

## Installation
=======
# Inclusify - Chromophobia-Friendly Browser Extension

A Chrome extension designed to help people with chromophobia (fear of colors) browse the web comfortably by providing various color-free viewing options.

## Features

### 🎨 Color-Free Modes

- **Grayscale**: Converts all colors to pure black and white
- **Monochrome**: Applies a sepia tone effect for a warmer, vintage look
- **Desaturated**: Reduces color intensity while maintaining some color information

### ⚙️ Customizable Settings

- **Saturation Control**: Adjust color intensity from 0% (no color) to 100% (full color)
- **Brightness Control**: Modify page brightness from 0% to 200%
- **Contrast Control**: Adjust contrast levels from 0% to 200%

### 🚀 Quick Access

- **Floating Controls**: Click the floating palette icon on any webpage
- **Keyboard Shortcut**: Press `Ctrl+Shift+C` to toggle controls
- **Extension Popup**: Click the extension icon for quick settings
- **Side Panel**: Access advanced settings in the browser side panel

## Installation

### Development Setup

1. Clone this repository:
=======
- **Font Customization**: Change to dyslexia-friendly fonts (OpenDyslexic, Comic Sans, etc.)
- **Text Adjustments**: Modify font size, line spacing, word spacing, and letter spacing
- **High Contrast Mode**: Switch to high contrast colors for better readability
- **Link Highlighting**: Make links more visible with background highlighting
- **Focus Mode**: Highlight text under the cursor for better focus

- **Reading Mode**: Simplify pages by removing distractions
- **Dyslexia Ruler**: Add a ruler that follows your cursor
- **Magnifier**: Zoom in on content
- **Keyboard Shortcuts**: Use Ctrl+Shift+B to toggle the sidebar

## 🚀 Installation

### For Users
1. Download the extension files
2. Open Chrome/Edge and go to `chrome://extensions/` or `edge://extensions/`
3. Enable "Developer mode" (toggle in top right)
4. Click "Load unpacked" and select the `dist` folder
5. The extension is now installed!
>>>>>>> b1c2bc3c

### For Developers
```bash
<<<<<<< HEAD
git clone <repository-url>
cd inclusify-chromophobia-extension
```

2. Install dependencies:

```bash
npm install
```

3. Build the extension:

```bash
npm run build
```

4. Load the extension in Chrome:
   - Open Chrome and go to `chrome://extensions/`
   - Enable "Developer mode"
   - Click "Load unpacked"
   - Select the `dist` folder from the build output

### Production Installation

1. Download the latest release from the releases page
2. Extract the ZIP file
3. Follow steps 4-6 from the development setup above

## Usage

### Basic Usage

1. **Enable the Extension**: Click the extension icon in your browser toolbar
2. **Toggle Color-Free Mode**: Use the main toggle switch to enable/disable color filtering
3. **Choose a Mode**: Select from Grayscale, Monochrome, or Desaturated modes
4. **Adjust Settings**: Use the sliders to fine-tune saturation, brightness, and contrast

### Advanced Usage

1. **Side Panel**: Click "Advanced Settings" in the popup to open the side panel
2. **Quick Presets**: Use the Gentle, Moderate, or Strong presets for common configurations
3. **Fine Tuning**: Adjust individual settings for a personalized experience
4. **Keyboard Shortcuts**: Use `Ctrl+Shift+C` on any webpage to quickly access controls

### Settings Explained

- **Saturation**: Controls how much color is present (0% = no color, 100% = full color)
- **Brightness**: Controls overall page brightness (100% = normal, <100% = darker, >100% = brighter)
- **Contrast**: Controls the difference between light and dark elements (100% = normal, <100% = less contrast, >100% = more contrast)

## Technical Details

### Architecture

- Built with **Svelte 5** and **TypeScript**
- Uses **Chrome Extension Manifest V3**
- Persistent settings stored in Chrome's sync storage
- Real-time webpage filtering using CSS filters

### Components

- **Content Script**: Applies filters to webpages
- **Popup**: Quick access interface
- **Side Panel**: Advanced settings and controls
- **Background Script**: Handles extension lifecycle
- **Options Page**: Detailed configuration (if needed)

### Browser Compatibility

- Chrome 88+
- Edge 88+ (Chromium-based)
- Other Chromium-based browsers
>>>>>>> 68240a8ea91dc8aa6eb68e98eeb6c9220926e40b

1. Clone this repository
2. Install dependencies:
   ```bash
   npm install
   ```
3. Build the extension:
   ```bash
   npm run build
   ```
4. Load the extension in Chrome:
   - Open Chrome and go to `chrome://extensions/`
   - Enable "Developer mode"
   - Click "Load unpacked"
   - Select the `dist` folder

<<<<<<< HEAD
## Testing the Fixes

### 1. Test Axe-Core Functionality
1. Load the extension
2. Navigate to `test-page.html` in your browser
3. Click the "Test Axe-Core" button in the test controls
4. Check the debug log for successful axe-core initialization and audit completion

### 2. Test Multiple Audits
1. Click "Test Multiple Audits" button
2. Verify that audits are queued and processed sequentially
3. Check console for no "axe is already running" errors

### 3. Test DOM Changes
1. Click "Test DOM Changes" button
2. Verify that new elements trigger audits after a delay
3. Check that audits are debounced and not excessive

### 4. Test Visual Overlays
1. Enable the extension on the test page
2. Look for:
   - Red borders around critical issues (missing alt text, buttons without names)
   - Orange borders around serious issues (empty links, headings)
   - Yellow borders around moderate issues (heading order, duplicate IDs)
   - Green borders around minor issues (redundant alt text)
   - Blue borders around interactive elements

### 5. Test Extension Panel
1. Click the extension icon in Chrome toolbar
2. Verify the panel opens with accessibility information
3. Test the minimize button functionality
4. Check that issue counts are displayed correctly

## Debugging

### Console Logs
The extension provides detailed console logging:
- `Axe-core initialized successfully` - Confirms proper initialization
- `Starting accessibility audit...` - Shows when audits begin
- `Accessibility audit completed` - Confirms successful completion
- `Audit skipped - disabled or already running` - Shows proper locking

### Debug Panel
The test page includes a debug panel that shows:
- Real-time logging of extension activities
- Axe-core test results
- DOM change detection
- Error messages

## Common Issues and Solutions

### "Axe is already running" Error
**Cause**: Multiple simultaneous axe-core audits
**Solution**: ✅ Fixed with audit queuing and locking

### Extension Not Working
**Check**:
1. Extension is loaded in Chrome
2. Extension is enabled on the current page
3. Console shows no JavaScript errors
4. Debug panel shows successful initialization

### Visual Overlays Not Appearing
**Check**:
1. Extension is enabled
2. Page has accessibility issues
3. No CSS conflicts hiding overlays
4. Console shows audit completion

## Technical Details

### Architecture
- **Content Script**: Handles DOM scanning and overlay creation
- **Service Layer**: AccessibilityService manages axe-core and audit logic
- **Controller Layer**: AccessibilityController manages state and UI updates
- **UI Components**: Svelte components for the extension panel

### Key Files
- `src/services/AccessibilityService.ts` - Core accessibility logic
- `src/controllers/AccessibilityController.ts` - State management
- `src/content/index.ts` - Content script entry point
- `test-page.html` - Comprehensive test page

### Axe-Core Configuration
The extension uses a subset of axe-core rules for performance:
- Color contrast
- Image alt text
- Button names
- Link names
- Form field labels
- Heading order
- List structure
- Landmarks

## Contributing

1. Fork the repository
2. Create a feature branch
3. Make your changes
4. Test thoroughly using the test page
5. Submit a pull request

## License

MIT License - see LICENSE file for details.
=======
### Project Structure

```
src/
├── components/          # Svelte components
│   ├── ChromophobiaControls.svelte
│   ├── ChromophobiaPopup.svelte
│   └── ChromophobiaSidePanel.svelte
├── content/            # Content scripts
├── popup/              # Extension popup
├── sidepanel/          # Side panel interface
├── background/         # Background scripts
├── storage.ts          # Persistent storage utilities
└── manifest.config.ts  # Extension manifest
```

### Available Scripts

- `npm run dev`: Start development server
- `npm run build`: Build for production
- `npm run check`: Type checking and linting

### Contributing

1. Fork the repository
2. Create a feature branch
3. Make your changes
4. Test thoroughly
5. Submit a pull request

## Accessibility Features

- **Keyboard Navigation**: Full keyboard support for all controls
- **High Contrast**: Interface designed with accessibility in mind
- **Screen Reader Support**: Proper ARIA labels and semantic HTML
- **Color-Safe Interface**: Extension interface uses neutral colors

## Privacy & Security

- **No Data Collection**: The extension doesn't collect or transmit any user data
- **Local Processing**: All color filtering happens locally in the browser
- **Minimal Permissions**: Only requests necessary permissions for functionality
- **Open Source**: Full transparency with open source code

## Support

If you encounter any issues or have suggestions:

1. Check the [Issues](https://github.com/your-repo/issues) page
2. Create a new issue with detailed information
3. Include browser version and extension version

## License

This project is licensed under the MIT License - see the LICENSE file for details.

## Acknowledgments

- Built for the chromophobia community
- Inspired by accessibility needs in web browsing
- Uses modern web technologies for optimal performance

---

**Note**: This extension is designed to help people with chromophobia, but it's not a substitute for professional medical advice. If you're experiencing severe anxiety related to colors, please consult with a healthcare professional.
>>>>>>> 68240a8ea91dc8aa6eb68e98eeb6c9220926e40b
=======
# Install dependencies
npm install

# Build the extension
npm run build

# Development mode with hot reload
npm run dev
```

## 🎯 How to Use

1. **Look for the floating icon** (📖) in the top-right corner of any webpage
2. **Click the icon** to open the sidebar
3. **Enable "Enable Dyslexia Helper"** to activate the extension (starts disabled by default)
4. **Toggle different features** in the sidebar:
   - Font settings (font family, size, spacing)
   - Visual aids (high contrast, link highlighting, focus mode, line focus)
   - Advanced features (reading mode, ruler, magnifier)

## 🔧 Features Explained

### Font Settings
- **Font Family**: Choose from dyslexia-friendly fonts like OpenDyslexic
- **Font Size**: Increase text size for better readability
- **Line Spacing**: Add more space between lines
- **Word/Letter Spacing**: Increase spacing between words and letters

### Visual Aids
- **High Contrast**: Switch to black background with white text
- **Link Highlighting**: Make links stand out with yellow backgrounds
- **Focus Mode**: Highlight text under your cursor
- **Line Focus**: Add a yellow highlight that follows your mouse cursor to help track lines while reading



### Advanced Features
- **Reading Mode**: Simplify pages by removing ads and distractions
- **Dyslexia Ruler**: Add a ruler that follows your mouse cursor
- **Magnifier**: Zoom in on content for better visibility

## 🎨 How It Works

The extension works by:
1. **Injecting a content script** into web pages
2. **Mounting a sidebar** with all the controls
3. **Applying CSS styles** directly to webpage elements
4. **Protecting the sidebar** from being affected by the styling changes
5. **Observing DOM changes** to style new content automatically

## 🐛 Troubleshooting

### Extension Not Working?
1. **Check the console** (F12) for error messages
2. **Reload the extension** in chrome://extensions/
3. **Use debug functions** in the console:
   - `getDyslexiaSettings()` - Check current settings
   - `refreshDyslexiaStyling()` - Force refresh styling
   - `debugDyslexiaHelper()` - Debug the extension

### Common Issues
- **Sidebar not appearing**: Make sure the extension is enabled
- **Styles not applying**: Try refreshing the page or using debug functions
- **Features not working**: Check that the main toggle is enabled

### CSP Restrictions
Some websites (like LinkedIn, Gmail) have strict security policies. If features don't work:
1. Check the console for CSP warnings
2. Use the manual CSS injection function: `applyDyslexiaStyles(cssText)`

## 📁 Project Structure

```
src/
├── components/          # Svelte components
│   └── DyslexiaSidebar.svelte
├── controllers/         # Business logic
│   ├── DOMController.ts
│   ├── DyslexiaController.ts
│   └── EventController.ts
├── models/             # Data models
│   ├── DyslexiaSettings.ts
│   └── StorageModel.ts
├── content/            # Content scripts
│   ├── index.ts
│   └── styles.css
├── popup/              # Extension popup
├── background/         # Background service worker
└── assets/             # Icons and resources
```

## 🎨 Customization

The extension is highly customizable. You can modify:
- **Fonts**: Add new dyslexia-friendly fonts
- **Colors**: Change default colors for overlays and highlights
- **Features**: Enable/disable specific features
- **UI**: Modify the sidebar appearance

## 📝 License

This project is open source and available under the MIT License.

## 🤝 Contributing

Contributions are welcome! Please feel free to submit a Pull Request.

## 📞 Support

If you encounter any issues or have questions, please:
1. Check the troubleshooting section above
2. Look for error messages in the browser console
3. Create an issue in the repository

---

**Made with ❤️ for the dyslexia community**
>>>>>>> b1c2bc3c
<|MERGE_RESOLUTION|>--- conflicted
+++ resolved
@@ -1,17 +1,9 @@
-<<<<<<< HEAD
-<<<<<<< HEAD
 # Inclusify - Chrome Extension for Accessibility Testing
 
 A Chrome extension that scans web pages for accessibility issues and provides visual overlays with detailed feedback, similar to WebAIM Wave's browser extension.
-=======
-# Inclusify - Dyslexia Helper Extension
-
-A browser extension designed to help people with dyslexia read web content more easily. The extension provides various accessibility features that can be toggled on/off through a sidebar interface.
->>>>>>> b1c2bc3c
 
 ## ✨ Features
 
-<<<<<<< HEAD
 - **Real-time DOM scanning** using axe-core for WCAG compliance
 - **Visual overlays** with color-coded borders and icons directly on webpage elements
 - **Interactive tooltips** showing detailed accessibility information
@@ -36,78 +28,22 @@
 4. **Proper Axe Initialization**: Axe-core is configured only once per service instance
 
 ## Installation
-=======
-# Inclusify - Chromophobia-Friendly Browser Extension
-
-A Chrome extension designed to help people with chromophobia (fear of colors) browse the web comfortably by providing various color-free viewing options.
-
-## Features
-
-### 🎨 Color-Free Modes
-
-- **Grayscale**: Converts all colors to pure black and white
-- **Monochrome**: Applies a sepia tone effect for a warmer, vintage look
-- **Desaturated**: Reduces color intensity while maintaining some color information
-
-### ⚙️ Customizable Settings
-
-- **Saturation Control**: Adjust color intensity from 0% (no color) to 100% (full color)
-- **Brightness Control**: Modify page brightness from 0% to 200%
-- **Contrast Control**: Adjust contrast levels from 0% to 200%
-
-### 🚀 Quick Access
-
-- **Floating Controls**: Click the floating palette icon on any webpage
-- **Keyboard Shortcut**: Press `Ctrl+Shift+C` to toggle controls
-- **Extension Popup**: Click the extension icon for quick settings
-- **Side Panel**: Access advanced settings in the browser side panel
-
-## Installation
 
 ### Development Setup
 
 1. Clone this repository:
-=======
-- **Font Customization**: Change to dyslexia-friendly fonts (OpenDyslexic, Comic Sans, etc.)
-- **Text Adjustments**: Modify font size, line spacing, word spacing, and letter spacing
-- **High Contrast Mode**: Switch to high contrast colors for better readability
-- **Link Highlighting**: Make links more visible with background highlighting
-- **Focus Mode**: Highlight text under the cursor for better focus
-
-- **Reading Mode**: Simplify pages by removing distractions
-- **Dyslexia Ruler**: Add a ruler that follows your cursor
-- **Magnifier**: Zoom in on content
-- **Keyboard Shortcuts**: Use Ctrl+Shift+B to toggle the sidebar
-
-## 🚀 Installation
-
-### For Users
-1. Download the extension files
-2. Open Chrome/Edge and go to `chrome://extensions/` or `edge://extensions/`
-3. Enable "Developer mode" (toggle in top right)
-4. Click "Load unpacked" and select the `dist` folder
-5. The extension is now installed!
->>>>>>> b1c2bc3c
-
-### For Developers
-```bash
-<<<<<<< HEAD
-git clone <repository-url>
-cd inclusify-chromophobia-extension
-```
-
+   ```bash
+   git clone <repository-url>
+   cd inclusify-chromophobia-extension
+   ```
 2. Install dependencies:
-
-```bash
-npm install
-```
-
+   ```bash
+   npm install
+   ```
 3. Build the extension:
-
-```bash
-npm run build
-```
-
+   ```bash
+   npm run build
+   ```
 4. Load the extension in Chrome:
    - Open Chrome and go to `chrome://extensions/`
    - Enable "Developer mode"
@@ -163,313 +99,4 @@
 
 - Chrome 88+
 - Edge 88+ (Chromium-based)
-- Other Chromium-based browsers
->>>>>>> 68240a8ea91dc8aa6eb68e98eeb6c9220926e40b
-
-1. Clone this repository
-2. Install dependencies:
-   ```bash
-   npm install
-   ```
-3. Build the extension:
-   ```bash
-   npm run build
-   ```
-4. Load the extension in Chrome:
-   - Open Chrome and go to `chrome://extensions/`
-   - Enable "Developer mode"
-   - Click "Load unpacked"
-   - Select the `dist` folder
-
-<<<<<<< HEAD
-## Testing the Fixes
-
-### 1. Test Axe-Core Functionality
-1. Load the extension
-2. Navigate to `test-page.html` in your browser
-3. Click the "Test Axe-Core" button in the test controls
-4. Check the debug log for successful axe-core initialization and audit completion
-
-### 2. Test Multiple Audits
-1. Click "Test Multiple Audits" button
-2. Verify that audits are queued and processed sequentially
-3. Check console for no "axe is already running" errors
-
-### 3. Test DOM Changes
-1. Click "Test DOM Changes" button
-2. Verify that new elements trigger audits after a delay
-3. Check that audits are debounced and not excessive
-
-### 4. Test Visual Overlays
-1. Enable the extension on the test page
-2. Look for:
-   - Red borders around critical issues (missing alt text, buttons without names)
-   - Orange borders around serious issues (empty links, headings)
-   - Yellow borders around moderate issues (heading order, duplicate IDs)
-   - Green borders around minor issues (redundant alt text)
-   - Blue borders around interactive elements
-
-### 5. Test Extension Panel
-1. Click the extension icon in Chrome toolbar
-2. Verify the panel opens with accessibility information
-3. Test the minimize button functionality
-4. Check that issue counts are displayed correctly
-
-## Debugging
-
-### Console Logs
-The extension provides detailed console logging:
-- `Axe-core initialized successfully` - Confirms proper initialization
-- `Starting accessibility audit...` - Shows when audits begin
-- `Accessibility audit completed` - Confirms successful completion
-- `Audit skipped - disabled or already running` - Shows proper locking
-
-### Debug Panel
-The test page includes a debug panel that shows:
-- Real-time logging of extension activities
-- Axe-core test results
-- DOM change detection
-- Error messages
-
-## Common Issues and Solutions
-
-### "Axe is already running" Error
-**Cause**: Multiple simultaneous axe-core audits
-**Solution**: ✅ Fixed with audit queuing and locking
-
-### Extension Not Working
-**Check**:
-1. Extension is loaded in Chrome
-2. Extension is enabled on the current page
-3. Console shows no JavaScript errors
-4. Debug panel shows successful initialization
-
-### Visual Overlays Not Appearing
-**Check**:
-1. Extension is enabled
-2. Page has accessibility issues
-3. No CSS conflicts hiding overlays
-4. Console shows audit completion
-
-## Technical Details
-
-### Architecture
-- **Content Script**: Handles DOM scanning and overlay creation
-- **Service Layer**: AccessibilityService manages axe-core and audit logic
-- **Controller Layer**: AccessibilityController manages state and UI updates
-- **UI Components**: Svelte components for the extension panel
-
-### Key Files
-- `src/services/AccessibilityService.ts` - Core accessibility logic
-- `src/controllers/AccessibilityController.ts` - State management
-- `src/content/index.ts` - Content script entry point
-- `test-page.html` - Comprehensive test page
-
-### Axe-Core Configuration
-The extension uses a subset of axe-core rules for performance:
-- Color contrast
-- Image alt text
-- Button names
-- Link names
-- Form field labels
-- Heading order
-- List structure
-- Landmarks
-
-## Contributing
-
-1. Fork the repository
-2. Create a feature branch
-3. Make your changes
-4. Test thoroughly using the test page
-5. Submit a pull request
-
-## License
-
-MIT License - see LICENSE file for details.
-=======
-### Project Structure
-
-```
-src/
-├── components/          # Svelte components
-│   ├── ChromophobiaControls.svelte
-│   ├── ChromophobiaPopup.svelte
-│   └── ChromophobiaSidePanel.svelte
-├── content/            # Content scripts
-├── popup/              # Extension popup
-├── sidepanel/          # Side panel interface
-├── background/         # Background scripts
-├── storage.ts          # Persistent storage utilities
-└── manifest.config.ts  # Extension manifest
-```
-
-### Available Scripts
-
-- `npm run dev`: Start development server
-- `npm run build`: Build for production
-- `npm run check`: Type checking and linting
-
-### Contributing
-
-1. Fork the repository
-2. Create a feature branch
-3. Make your changes
-4. Test thoroughly
-5. Submit a pull request
-
-## Accessibility Features
-
-- **Keyboard Navigation**: Full keyboard support for all controls
-- **High Contrast**: Interface designed with accessibility in mind
-- **Screen Reader Support**: Proper ARIA labels and semantic HTML
-- **Color-Safe Interface**: Extension interface uses neutral colors
-
-## Privacy & Security
-
-- **No Data Collection**: The extension doesn't collect or transmit any user data
-- **Local Processing**: All color filtering happens locally in the browser
-- **Minimal Permissions**: Only requests necessary permissions for functionality
-- **Open Source**: Full transparency with open source code
-
-## Support
-
-If you encounter any issues or have suggestions:
-
-1. Check the [Issues](https://github.com/your-repo/issues) page
-2. Create a new issue with detailed information
-3. Include browser version and extension version
-
-## License
-
-This project is licensed under the MIT License - see the LICENSE file for details.
-
-## Acknowledgments
-
-- Built for the chromophobia community
-- Inspired by accessibility needs in web browsing
-- Uses modern web technologies for optimal performance
-
----
-
-**Note**: This extension is designed to help people with chromophobia, but it's not a substitute for professional medical advice. If you're experiencing severe anxiety related to colors, please consult with a healthcare professional.
->>>>>>> 68240a8ea91dc8aa6eb68e98eeb6c9220926e40b
-=======
-# Install dependencies
-npm install
-
-# Build the extension
-npm run build
-
-# Development mode with hot reload
-npm run dev
-```
-
-## 🎯 How to Use
-
-1. **Look for the floating icon** (📖) in the top-right corner of any webpage
-2. **Click the icon** to open the sidebar
-3. **Enable "Enable Dyslexia Helper"** to activate the extension (starts disabled by default)
-4. **Toggle different features** in the sidebar:
-   - Font settings (font family, size, spacing)
-   - Visual aids (high contrast, link highlighting, focus mode, line focus)
-   - Advanced features (reading mode, ruler, magnifier)
-
-## 🔧 Features Explained
-
-### Font Settings
-- **Font Family**: Choose from dyslexia-friendly fonts like OpenDyslexic
-- **Font Size**: Increase text size for better readability
-- **Line Spacing**: Add more space between lines
-- **Word/Letter Spacing**: Increase spacing between words and letters
-
-### Visual Aids
-- **High Contrast**: Switch to black background with white text
-- **Link Highlighting**: Make links stand out with yellow backgrounds
-- **Focus Mode**: Highlight text under your cursor
-- **Line Focus**: Add a yellow highlight that follows your mouse cursor to help track lines while reading
-
-
-
-### Advanced Features
-- **Reading Mode**: Simplify pages by removing ads and distractions
-- **Dyslexia Ruler**: Add a ruler that follows your mouse cursor
-- **Magnifier**: Zoom in on content for better visibility
-
-## 🎨 How It Works
-
-The extension works by:
-1. **Injecting a content script** into web pages
-2. **Mounting a sidebar** with all the controls
-3. **Applying CSS styles** directly to webpage elements
-4. **Protecting the sidebar** from being affected by the styling changes
-5. **Observing DOM changes** to style new content automatically
-
-## 🐛 Troubleshooting
-
-### Extension Not Working?
-1. **Check the console** (F12) for error messages
-2. **Reload the extension** in chrome://extensions/
-3. **Use debug functions** in the console:
-   - `getDyslexiaSettings()` - Check current settings
-   - `refreshDyslexiaStyling()` - Force refresh styling
-   - `debugDyslexiaHelper()` - Debug the extension
-
-### Common Issues
-- **Sidebar not appearing**: Make sure the extension is enabled
-- **Styles not applying**: Try refreshing the page or using debug functions
-- **Features not working**: Check that the main toggle is enabled
-
-### CSP Restrictions
-Some websites (like LinkedIn, Gmail) have strict security policies. If features don't work:
-1. Check the console for CSP warnings
-2. Use the manual CSS injection function: `applyDyslexiaStyles(cssText)`
-
-## 📁 Project Structure
-
-```
-src/
-├── components/          # Svelte components
-│   └── DyslexiaSidebar.svelte
-├── controllers/         # Business logic
-│   ├── DOMController.ts
-│   ├── DyslexiaController.ts
-│   └── EventController.ts
-├── models/             # Data models
-│   ├── DyslexiaSettings.ts
-│   └── StorageModel.ts
-├── content/            # Content scripts
-│   ├── index.ts
-│   └── styles.css
-├── popup/              # Extension popup
-├── background/         # Background service worker
-└── assets/             # Icons and resources
-```
-
-## 🎨 Customization
-
-The extension is highly customizable. You can modify:
-- **Fonts**: Add new dyslexia-friendly fonts
-- **Colors**: Change default colors for overlays and highlights
-- **Features**: Enable/disable specific features
-- **UI**: Modify the sidebar appearance
-
-## 📝 License
-
-This project is open source and available under the MIT License.
-
-## 🤝 Contributing
-
-Contributions are welcome! Please feel free to submit a Pull Request.
-
-## 📞 Support
-
-If you encounter any issues or have questions, please:
-1. Check the troubleshooting section above
-2. Look for error messages in the browser console
-3. Create an issue in the repository
-
----
-
-**Made with ❤️ for the dyslexia community**
->>>>>>> b1c2bc3c
+- Other Chromium-based browsers