--- conflicted
+++ resolved
@@ -1,10 +1,14 @@
-<<<<<<< HEAD
 /* Extension-specific styles only - no global page modifications */
+
+/* Import dyslexia-friendly fonts */
+@import url('https://fonts.googleapis.com/css2?family=Comic+Neue:wght@300;400;700&display=swap');
+@import url('https://fonts.googleapis.com/css2?family=Lexend:wght@100;200;300;400;500;600;700;800;900&display=swap');
 
 /* Ensure the Inclusify controls containers are properly positioned */
 #inclusify-chromophobia-controls-container,
 #inclusify-cognitive-controls-container,
-#inclusify-accessibility-controls-container {
+#inclusify-accessibility-controls-container,
+#inclusify-dyslexia-controls-container {
     position: relative !important;
     z-index: 2147483646 !important;
     pointer-events: none !important;
@@ -12,7 +16,8 @@
 
 #inclusify-chromophobia-controls-container > *,
 #inclusify-cognitive-controls-container > *,
-#inclusify-accessibility-controls-container > * {
+#inclusify-accessibility-controls-container > *,
+#inclusify-dyslexia-controls-container > * {
     pointer-events: auto !important;
 }
 
@@ -44,10 +49,20 @@
     z-index: 2147483647 !important;
 }
 
+#inclusify-dyslexia-controls-container .dyslexia-floating-toggle {
+    position: fixed !important;
+    top: 140px !important;
+    right: 20px !important;
+    transform: none !important;
+    filter: none !important;
+    z-index: 2147483647 !important;
+}
+
 /* Ensure the controls overlays appear as proper modals */
 #inclusify-chromophobia-controls-container .controls-overlay,
 #inclusify-cognitive-controls-container .cognitive-controls-overlay,
-#inclusify-accessibility-controls-container .accessibility-controls-overlay {
+#inclusify-accessibility-controls-container .accessibility-controls-overlay,
+#inclusify-dyslexia-controls-container .dyslexia-controls-overlay {
     position: fixed !important;
     top: 0 !important;
     left: 0 !important;
@@ -64,7 +79,8 @@
 
 #inclusify-chromophobia-controls-container .controls-panel,
 #inclusify-cognitive-controls-container .cognitive-controls-panel,
-#inclusify-accessibility-controls-container .accessibility-controls-panel {
+#inclusify-accessibility-controls-container .accessibility-controls-panel,
+#inclusify-dyslexia-controls-container .dyslexia-controls-panel {
     background-color: #ffffff !important;
     border-radius: 12px !important;
     padding: 20px !important;
@@ -80,7 +96,8 @@
 
 /* Ensure the floating toggle button is always visible and not affected by page styles */
 .floating-toggle,
-.accessibility-floating-toggle {
+.accessibility-floating-toggle,
+.dyslexia-floating-toggle {
     position: fixed !important;
     width: 50px !important;
     height: 50px !important;
@@ -124,6 +141,13 @@
     box-shadow: 0 4px 12px rgba(40, 167, 69, 0.3) !important;
 }
 
+.dyslexia-floating-toggle {
+    top: 140px !important;
+    right: 20px !important;
+    border: 2px solid #ff6b35 !important;
+    box-shadow: 0 4px 12px rgba(255, 107, 53, 0.3) !important;
+}
+
 .floating-toggle.enabled {
     background-color: #007bff !important;
     color: #ffffff !important;
@@ -138,6 +162,13 @@
     box-shadow: 0 4px 12px rgba(40, 167, 69, 0.5) !important;
 }
 
+.dyslexia-floating-toggle.enabled {
+    background-color: #ff6b35 !important;
+    color: #ffffff !important;
+    border-color: #e55a2b !important;
+    box-shadow: 0 4px 12px rgba(255, 107, 53, 0.5) !important;
+}
+
 .floating-toggle:hover {
     background-color: #007bff !important;
     color: #ffffff !important;
@@ -152,6 +183,13 @@
     box-shadow: 0 6px 16px rgba(40, 167, 69, 0.4) !important;
 }
 
+.dyslexia-floating-toggle:hover {
+    background-color: #ff6b35 !important;
+    color: #ffffff !important;
+    transform: scale(1.1) !important;
+    box-shadow: 0 6px 16px rgba(255, 107, 53, 0.4) !important;
+}
+
 .floating-toggle.enabled:hover {
     background-color: #0056b3 !important;
     border-color: #004085 !important;
@@ -164,6 +202,12 @@
     box-shadow: 0 6px 16px rgba(40, 167, 69, 0.6) !important;
 }
 
+.dyslexia-floating-toggle.enabled:hover {
+    background-color: #e55a2b !important;
+    border-color: #cc4a1f !important;
+    box-shadow: 0 6px 16px rgba(255, 107, 53, 0.6) !important;
+}
+
 .floating-toggle:focus {
     outline: none !important;
     box-shadow: 0 0 0 3px rgba(0, 123, 255, 0.3) !important;
@@ -174,8 +218,14 @@
     box-shadow: 0 0 0 3px rgba(40, 167, 69, 0.3) !important;
 }
 
+.dyslexia-floating-toggle:focus {
+    outline: none !important;
+    box-shadow: 0 0 0 3px rgba(255, 107, 53, 0.3) !important;
+}
+
 .floating-toggle .icon,
-.accessibility-floating-toggle .icon {
+.accessibility-floating-toggle .icon,
+.dyslexia-floating-toggle .icon {
     font-size: 20px !important;
     line-height: 1 !important;
     pointer-events: none !important;
@@ -256,6 +306,8 @@
     text-decoration: none !important;
     list-style: none !important;
     box-sizing: border-box !important;
+    background-color: initial !important;
+    color: initial !important;
 }
 
 /* Override for images and videos to ensure proper filtering */
@@ -453,11 +505,10 @@
     background-color: white !important;
     padding: 20px !important;
     border-radius: 8px !important;
-    box-shadow: 0 8px 32px rgba(0,0,0,0.3) !important;
+    box-shadow: 0 4px 20px rgba(0,0,0,0.3) !important;
     z-index: 10003 !important;
-    max-width: 90vw !important;
-    max-height: 90vh !important;
-    overflow-y: auto !important;
+    max-width: 500px !important;
+    width: 90% !important;
 }
 
 /* Backdrop styles */
@@ -474,34 +525,27 @@
 /* Feedback styles */
 .inclusify-feedback {
     position: fixed !important;
-    bottom: 20px !important;
+    top: 20px !important;
     right: 20px !important;
-    background-color: #007cba !important;
+    background-color: #28a745 !important;
     color: white !important;
     padding: 12px 20px !important;
-    border-radius: 8px !important;
+    border-radius: 6px !important;
+    z-index: 10004 !important;
     box-shadow: 0 4px 12px rgba(0,0,0,0.3) !important;
-    z-index: 10004 !important;
-    font-family: -apple-system, BlinkMacSystemFont, 'Segoe UI', Roboto, sans-serif !important;
-    font-size: 14px !important;
-    transition: all 0.3s ease !important;
-}
-
-/* Ensure all accessibility elements are excluded from chromophobia filters */
+    animation: inclusify-fade-in 0.3s ease-out !important;
+}
+
+/* Ensure accessibility overlays work with chromophobia filters */
 .inclusify-enabled .inclusify-issue-overlay,
 .inclusify-enabled .inclusify-interactive-overlay,
 .inclusify-enabled .inclusify-info-badge,
 .inclusify-enabled .inclusify-speech-icon,
-.inclusify-enabled .inclusify-tooltip,
-.inclusify-enabled .inclusify-modal,
-.inclusify-enabled .inclusify-backdrop,
-.inclusify-enabled .inclusify-feedback {
+.inclusify-enabled .inclusify-tooltip {
     filter: none !important;
     background-color: initial !important;
     color: initial !important;
-=======
-/* Import OpenDyslexic font */
-@import url('https://fonts.googleapis.com/css2?family=OpenDyslexic:wght@400;700&display=swap');
+}
 
 /* PROTECT SIDEBAR AND EXTENSION ELEMENTS FROM GLOBAL STYLING */
 [data-dyslexia-sidebar],
@@ -581,5 +625,115 @@
         height: 50px !important;
         font-size: 20px !important;
     }
->>>>>>> b1c2bc3c
+}
+
+/* Dyslexia support styles */
+.inclusify-dyslexia-enabled {
+    font-family: var(--dyslexia-font-family, 'Comic Neue'), -apple-system, BlinkMacSystemFont, 'Segoe UI', Roboto, sans-serif !important;
+    font-size: var(--dyslexia-font-size, 16px) !important;
+    line-height: var(--dyslexia-line-spacing, 1.5) !important;
+    word-spacing: var(--dyslexia-word-spacing, 0.16em) !important;
+    letter-spacing: var(--dyslexia-letter-spacing, 0.12em) !important;
+}
+
+.inclusify-dyslexia-enabled * {
+    font-family: var(--dyslexia-font-family, 'Comic Neue'), -apple-system, BlinkMacSystemFont, 'Segoe UI', Roboto, sans-serif !important;
+    font-size: var(--dyslexia-font-size, 16px) !important;
+    line-height: var(--dyslexia-line-spacing, 1.5) !important;
+    word-spacing: var(--dyslexia-word-spacing, 0.16em) !important;
+    letter-spacing: var(--dyslexia-letter-spacing, 0.12em) !important;
+}
+
+/* Exclude control panels from dyslexia styling */
+.inclusify-dyslexia-enabled #inclusify-chromophobia-controls-container,
+.inclusify-dyslexia-enabled #inclusify-cognitive-controls-container,
+.inclusify-dyslexia-enabled #inclusify-accessibility-controls-container,
+.inclusify-dyslexia-enabled #inclusify-dyslexia-controls-container,
+.inclusify-dyslexia-enabled .controls-panel,
+.inclusify-dyslexia-enabled .cognitive-controls-panel,
+.inclusify-dyslexia-enabled .accessibility-controls-panel,
+.inclusify-dyslexia-enabled .dyslexia-controls-panel,
+.inclusify-dyslexia-enabled .floating-toggle,
+.inclusify-dyslexia-enabled .cognitive-floating-toggle,
+.inclusify-dyslexia-enabled .accessibility-floating-toggle,
+.inclusify-dyslexia-enabled .dyslexia-floating-toggle {
+    font-family: -apple-system, BlinkMacSystemFont, 'Segoe UI', Roboto, sans-serif !important;
+    font-size: initial !important;
+    line-height: initial !important;
+    word-spacing: initial !important;
+    letter-spacing: initial !important;
+}
+
+/* High contrast mode */
+.inclusify-high-contrast {
+    background-color: #000000 !important;
+    color: #ffffff !important;
+}
+
+.inclusify-high-contrast * {
+    background-color: #000000 !important;
+    color: #ffffff !important;
+    border-color: #ffffff !important;
+}
+
+.inclusify-high-contrast a {
+    color: #ffff00 !important;
+    text-decoration: underline !important;
+}
+
+/* Link highlighting */
+.inclusify-link-highlight {
+    background-color: #ffff00 !important;
+    color: #000000 !important;
+    padding: 2px 4px !important;
+    border-radius: 3px !important;
+    text-decoration: underline !important;
+}
+
+/* Reading mode */
+.inclusify-reading-mode {
+    background-color: #f8f9fa !important;
+}
+
+.inclusify-reading-mode * {
+    background-color: #f8f9fa !important;
+}
+
+.inclusify-reading-mode img,
+.inclusify-reading-mode video,
+.inclusify-reading-mode iframe,
+.inclusify-reading-mode .ad,
+.inclusify-reading-mode .advertisement,
+.inclusify-reading-mode .sidebar,
+.inclusify-reading-mode .nav,
+.inclusify-reading-mode .menu {
+    display: none !important;
+}
+
+/* Dyslexia ruler */
+#dyslexia-ruler {
+    position: fixed !important;
+    width: 100% !important;
+    height: 2px !important;
+    background: linear-gradient(to right, transparent, #ff6b35, transparent) !important;
+    pointer-events: none !important;
+    z-index: 10001 !important;
+    transition: top 0.1s ease !important;
+}
+
+/* Magnifier */
+#dyslexia-magnifier {
+    position: fixed !important;
+    width: 200px !important;
+    height: 200px !important;
+    border: 2px solid #ff6b35 !important;
+    border-radius: 50% !important;
+    pointer-events: none !important;
+    z-index: 10002 !important;
+    background: rgba(255, 255, 255, 0.95) !important;
+    transform: scale(2) !important;
+    transform-origin: center !important;
+    display: block !important;
+    box-shadow: 0 0 20px rgba(255, 107, 53, 0.3) !important;
+    backdrop-filter: blur(2px) !important;
 }