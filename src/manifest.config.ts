import { defineManifest } from "@crxjs/vite-plugin";
import packageJson from "../package.json";

const { version } = packageJson;

// Convert from Semver (example: 0.1.0-beta6)
const [major, minor, patch] = version
    // can only contain digits, dots, or dash
    .replace(/[^\d.-]+/g, "")
    // split into version parts
    .split(/[.-]/);

export default defineManifest(async () => ({
    manifest_version: 3,
<<<<<<< HEAD
    name: "Inclusify - Accessibility & Chromophobia-Friendly Browser",
    description: "A Chrome extension that enhances website accessibility by scanning for WCAG compliance issues, highlighting interactive elements, providing alt-text suggestions, and helping people with chromophobia browse the web comfortably with color-free viewing options.",
=======
    name: "Inclusify - Dyslexia Helper",
    description: "A browser extension to help people with dyslexia read and navigate web content more easily",
>>>>>>> b1c2bc3c
    version: `${major}.${minor}.${patch}`,
    version_name: version,
    icons: {
        "16": "src/assets/icons/icon-16.png",
        "32": "src/assets/icons/icon-32.png",
        "48": "src/assets/icons/icon-48.png",
        "128": "src/assets/icons/icon-128.png",
    },
    content_scripts: [
        {
<<<<<<< HEAD
            matches: ["https://*/*", "http://*/*"],
=======
            matches: ["<all_urls>"],
>>>>>>> b1c2bc3c
            js: ["src/content/index.ts"],
        },
    ],
    background: {
        service_worker: "src/background/index.ts",
    },

    action: {
        default_icon: {
            "16": "src/assets/icons/icon-16.png",
            "32": "src/assets/icons/icon-32.png",
            "48": "src/assets/icons/icon-48.png",
            "128": "src/assets/icons/icon-128.png",
        },
    },
<<<<<<< HEAD
    permissions: ["storage", "sidePanel", "activeTab"] as chrome.runtime.ManifestPermissions[],
=======
    permissions: ["storage", "activeTab", "scripting"] as chrome.runtime.ManifestPermissions[],
    host_permissions: ["<all_urls>"],
>>>>>>> b1c2bc3c
}));<|MERGE_RESOLUTION|>--- conflicted
+++ resolved
@@ -12,13 +12,8 @@
 
 export default defineManifest(async () => ({
     manifest_version: 3,
-<<<<<<< HEAD
     name: "Inclusify - Accessibility & Chromophobia-Friendly Browser",
-    description: "A Chrome extension that enhances website accessibility by scanning for WCAG compliance issues, highlighting interactive elements, providing alt-text suggestions, and helping people with chromophobia browse the web comfortably with color-free viewing options.",
-=======
-    name: "Inclusify - Dyslexia Helper",
-    description: "A browser extension to help people with dyslexia read and navigate web content more easily",
->>>>>>> b1c2bc3c
+    description: "A Chrome extension that enhances website accessibility by scanning for WCAG compliance issues, highlighting interactive elements, providing alt-text suggestions, and helping people with chromophobia, cognitive disabilities, and dyslexia browse the web comfortably with color-free viewing options.",
     version: `${major}.${minor}.${patch}`,
     version_name: version,
     icons: {
@@ -29,11 +24,7 @@
     },
     content_scripts: [
         {
-<<<<<<< HEAD
-            matches: ["https://*/*", "http://*/*"],
-=======
             matches: ["<all_urls>"],
->>>>>>> b1c2bc3c
             js: ["src/content/index.ts"],
         },
     ],
@@ -49,10 +40,6 @@
             "128": "src/assets/icons/icon-128.png",
         },
     },
-<<<<<<< HEAD
-    permissions: ["storage", "sidePanel", "activeTab"] as chrome.runtime.ManifestPermissions[],
-=======
-    permissions: ["storage", "activeTab", "scripting"] as chrome.runtime.ManifestPermissions[],
+    permissions: ["storage", "sidePanel", "activeTab", "scripting"] as chrome.runtime.ManifestPermissions[],
     host_permissions: ["<all_urls>"],
->>>>>>> b1c2bc3c
 }));