{
<<<<<<< HEAD
    "name": "inclusify-chromophobia-extension",
    "description": "A Chrome extension that helps people with chromophobia browse the web comfortably by providing color-free viewing options",
=======
    "name": "inclusify-dyslexia-helper",
    "description": "A browser extension to help people with dyslexia read and navigate web content more easily",
>>>>>>> b1c2bc3c
    "version": "1.0.0",
    "type": "module",
    "repository": {
        "type": "git",
        "url": "https://github.com/nekitcorp/chrome-extension-svelte-typescript-boilerplate.git"
    },
    "scripts": {
        "dev": "vite",
        "build": "vite build",
        "check": "svelte-check --tsconfig ./tsconfig.app.json && tsc -p tsconfig.node.json"
    },
    "dependencies": {
        "axe-core": "^4.8.4"
    },
    "devDependencies": {
        "@crxjs/vite-plugin": "2.0.0-beta.29",
        "@sveltejs/vite-plugin-svelte": "5.0.3",
        "@tsconfig/svelte": "5.0.4",
        "@types/chrome": "0.0.289",
        "svelte": "5.16.2",
        "svelte-check": "4.1.1",
        "tslib": "2.8.1",
        "typescript": "5.7.2",
        "vite": "6.0.7"
    }
}<|MERGE_RESOLUTION|>--- conflicted
+++ resolved
@@ -1,11 +1,6 @@
 {
-<<<<<<< HEAD
     "name": "inclusify-chromophobia-extension",
-    "description": "A Chrome extension that helps people with chromophobia browse the web comfortably by providing color-free viewing options",
-=======
-    "name": "inclusify-dyslexia-helper",
-    "description": "A browser extension to help people with dyslexia read and navigate web content more easily",
->>>>>>> b1c2bc3c
+    "description": "A Chrome extension that helps people with chromophobia, cognitive disabilities, and dyslexia browse the web comfortably by providing accessibility features",
     "version": "1.0.0",
     "type": "module",
     "repository": {
